--- conflicted
+++ resolved
@@ -44,10 +44,4 @@
     (try
       (store protocol server user pass)
     (catch javax.mail.AuthenticationFailedException e
-<<<<<<< HEAD
-      (prn "Invalid credentials")))))
-
-(def mail-store make-store)
-=======
-      (format "Invalid credentials %s : %s" user pass)))))
->>>>>>> 7f4883d3
+      (format "Invalid credentials %s : %s" user pass)))))